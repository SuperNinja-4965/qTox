--- conflicted
+++ resolved
@@ -217,7 +217,6 @@
         <file>ui/window/applicationIcon.png</file>
         <file>ui/window/statusPanel.css</file>
         <file>ui/window/window.css</file>
-<<<<<<< HEAD
         <file>ui/chatArea/info.svg</file>
         <file>ui/chatArea/spinner.svg</file>
         <file>ui/chatArea/typing.svg</file>
@@ -228,10 +227,8 @@
         <file>ui/fileTransferInstance/arrow_white.svg</file>
         <file>ui/fileTransferInstance/browse.svg</file>
         <file>ui/fileTransferInstance/filetransferWidget.css</file>
-=======
         <file>ui/acceptCall/acceptCall.png</file>
         <file>ui/rejectCall/rejectCall.png</file>
         <file>ui/volButton/volButtonDisabled.png</file>
->>>>>>> 5bd3cd04
     </qresource>
 </RCC>