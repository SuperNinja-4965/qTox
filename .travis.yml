sudo: required
dist: xenial
language: cpp
cache: ccache

# regex is for master, release branches, and release tags
branches:
  only:
    - master
    - /^v\d+\.\d+-dev$/
    - /^v(\d+\.){2}\d+$/

stages:
  - Linux
  - name: "Windows Stage 1: Dependencies (OpenSSL, Qt)"
    if: type = push OR type = cron
  - name: "Windows Stage 2: Dependencies (other)"
    if: type = push OR type = cron
  - name: "Windows Stage 3: qTox"
    if: type = push OR type = cron

env:
  global:
    - CIRP_GITHUB_REPO_SLUG="qTox/qTox-nightly-releases"

jobs:
  include:
    - stage: Linux
      os: linux
      env: JOB=verify-commit-format
      script: "./.travis/$JOB.sh"
    - stage: Linux
      os: linux
      env: JOB=build-docs DOXYGEN_CONFIG_FILE=doxygen.conf
      script: "./.travis/$JOB.sh"
    - stage: Linux
      os: linux
      env: JOB=build-gitstats GITSTATS_DIR=gitstats
      addons:
        apt:
          packages:
            - gitstats
      script: "./.travis/$JOB.sh"
    # the actual compilin'
    - stage: Linux
      os: linux
      env: JOB=build-ubuntu-16-04
      script: "./.travis/$JOB.sh"
    - stage: "Windows Stage 1: Dependencies (OpenSSL, Qt)"
      os: linux
      # Makes the cache this job creates avaiable only to jobs with WINDOWS_BUILD_ARCH_CACHE_TRICK_VARIABLE=i686,
      # making sure that i686 and x86_64 caches don't overwrite each other
      env: WINDOWS_BUILD_ARCH_CACHE_TRICK_VARIABLE=i686
      script: ./.travis/build-windows.sh i686 release /opt/build-windows/i686 stage1
      services:
        - docker
      cache:
        directories:
          - /opt/build-windows/i686
    - stage: "Windows Stage 1: Dependencies (OpenSSL, Qt)"
      os: linux
      env: WINDOWS_BUILD_ARCH_CACHE_TRICK_VARIABLE=x86_64
      script: ./.travis/build-windows.sh x86_64 release /opt/build-windows/x86_64 stage1
      services:
        - docker
      cache:
        directories:
          - /opt/build-windows/x86_64
    - stage: "Windows Stage 2: Dependencies (other)"
      os: linux
      env: WINDOWS_BUILD_ARCH_CACHE_TRICK_VARIABLE=i686
      script: ./.travis/build-windows.sh i686 release /opt/build-windows/i686 stage2
      services:
        - docker
      cache:
        directories:
          - /opt/build-windows/i686
    - stage: "Windows Stage 2: Dependencies (other)"
      os: linux
      env: WINDOWS_BUILD_ARCH_CACHE_TRICK_VARIABLE=x86_64
      script: ./.travis/build-windows.sh x86_64 release /opt/build-windows/x86_64 stage2
      services:
        - docker
      cache:
        directories:
          - /opt/build-windows/x86_64
    - stage: "Windows Stage 3: qTox"
      os: linux
      env: WINDOWS_BUILD_ARCH_CACHE_TRICK_VARIABLE=i686
      script:
        - ./.travis/build-windows.sh i686 release /opt/build-windows/i686 stage3
        - export ARTIFACTS_DIR="$(mktemp -d)"
        - cp -a ./workspace/i686/qtox/release/{setup-qtox-i686-release.exe,setup-qtox-i686-release.exe.sha256,qtox-i686-release.zip,qtox-i686-release.zip.sha256} "$ARTIFACTS_DIR"
        - .travis/cirp/cleanup1.sh
        - .travis/cirp/store.sh "$ARTIFACTS_DIR"
        - .travis/cirp/cleanup2.sh
      services:
        - docker
      cache:
        directories:
          - /opt/build-windows/i686
    - stage: "Windows Stage 3: qTox"
      os: linux
      env: WINDOWS_BUILD_ARCH_CACHE_TRICK_VARIABLE=x86_64
      script:
        - ./.travis/build-windows.sh x86_64 release /opt/build-windows/x86_64 stage3
        - export ARTIFACTS_DIR="$(mktemp -d)"
        - cp -a ./workspace/x86_64/qtox/release/{setup-qtox-x86_64-release.exe,setup-qtox-x86_64-release.exe.sha256,qtox-x86_64-release.zip,qtox-x86_64-release.zip.sha256} "$ARTIFACTS_DIR"
        - .travis/cirp/cleanup1.sh
        - .travis/cirp/store.sh "$ARTIFACTS_DIR"
        - .travis/cirp/cleanup2.sh
      services:
        - docker
      cache:
        directories:
          - /opt/build-windows/x86_64
    - stage: "Windows Stage 3: qTox"
      os: linux
      env: WINDOWS_BUILD_ARCH_CACHE_TRICK_VARIABLE=i686
      script:
        - ./.travis/build-windows.sh i686 debug /opt/build-windows/i686 stage3
        - export ARTIFACTS_DIR="$(mktemp -d)"
        - cp -a ./workspace/i686/qtox/debug/{qtox-i686-debug.zip,qtox-i686-debug.zip.sha256} "$ARTIFACTS_DIR"
        - .travis/cirp/cleanup1.sh
        - .travis/cirp/store.sh "$ARTIFACTS_DIR"
        - .travis/cirp/cleanup2.sh
      services:
        - docker
      cache:
        directories:
          - /opt/build-windows/i686
    - stage: "Windows Stage 3: qTox"
      os: linux
      env: WINDOWS_BUILD_ARCH_CACHE_TRICK_VARIABLE=x86_64
      script:
        - ./.travis/build-windows.sh x86_64 debug /opt/build-windows/x86_64 stage3
        - export ARTIFACTS_DIR="$(mktemp -d)"
        - cp -a ./workspace/x86_64/qtox/debug/{qtox-x86_64-debug.zip,qtox-x86_64-debug.zip.sha256} "$ARTIFACTS_DIR"
        - .travis/cirp/cleanup1.sh
        - .travis/cirp/store.sh "$ARTIFACTS_DIR"
        - .travis/cirp/cleanup2.sh
      services:
        - docker
      cache:
        directories:
          - /opt/build-windows/x86_64
    - stage: "macOS, AppImage and Flatpak"
      os: osx
<<<<<<< HEAD
=======
      osx_image: xcode10.2 # macOS 10.14, oldest supported SDK according to https://developer.apple.com/support/xcode/
>>>>>>> c0e9a3b7
      env: JOB=build-osx
      cache:
        timeout: 300 # seconds
        ccache: true
        directories:
          - $HOME/Library/Caches/Homebrew
      addons:
        homebrew:
          brewfile: ./osx/Brewfile
          update: true
      before_cache:
        - brew cleanup
      script:
        - "./.travis/$JOB.sh"
        - export ARTIFACTS_DIR="$(mktemp -d)"
        - cp -a ./{qTox.dmg,qTox.dmg.sha256} "$ARTIFACTS_DIR"
        - .travis/cirp/cleanup1.sh
        - .travis/cirp/store.sh "$ARTIFACTS_DIR"
        - .travis/cirp/cleanup2.sh
    - stage: "macOS, AppImage and Flatpak"
      os: linux
      env: JOB=APPIMAGE
      script:
        - ./appimage/build-appimage.sh
        - export ARTIFACTS_DIR="$(mktemp -d)"
        - cp -a ./output/* "$ARTIFACTS_DIR"
        - .travis/cirp/cleanup1.sh
        - .travis/cirp/store.sh "$ARTIFACTS_DIR"
        - .travis/cirp/cleanup2.sh
      services:
        - docker
    - stage: "macOS, AppImage and Flatpak"
      os: linux
      env: JOB=FLATPAK
      script:
        - ./flatpak/build-flatpak.sh
        - export ARTIFACTS_DIR="$(mktemp -d)"
        - cp -a ./output/* "$ARTIFACTS_DIR"
        - .travis/cirp/cleanup1.sh
        - .travis/cirp/store.sh "$ARTIFACTS_DIR"
        - .travis/cirp/cleanup2.sh
      services:
        - docker
    - stage: "Nightly publishing"
      if: type == cron
      script:
        - export ARTIFACTS_DIR="$(mktemp -d)"
        - .travis/cirp/collect.sh "$ARTIFACTS_DIR"
        - .travis/cirp/cleanup4.sh
        - .travis/cirp/publish.sh "$ARTIFACTS_DIR"
        - .travis/cirp/cleanup5.sh
      cache:
        directories:
          - /opt/cirp



deploy:
  # Linux AppImage
  - provider: releases
    # This is the access token for pushing release builds on Tags
    # Owner: sudden6
    # See https://docs.travis-ci.com/user/deployment/releases/#authenticating-with-an-oauth-token
    token:
        secure: "UAvVIUgfH8VGAzMsKk62yz26oqjNpUxEEyZ7OSjt09VoTMuepZd9wPmLCv0b+jFrk5BwQG9gpDzTD7vZ0Un1g1lGD23K801tvMRue/SO/KmOyeYrqd6o7MEFGb22qmmVoid/hqKLQFOxt/5HYj7fnCzG8EUuA9BvdWmsl4ir8Js="
    file_glob: true
    file: ./output/*
    on:
      condition: $JOB == APPIMAGE
      repo: qTox/qTox
      tags: true
    skip_cleanup: true
    draft: true

  # Linux Flatpak
  - provider: releases
    token:
      secure: "UAvVIUgfH8VGAzMsKk62yz26oqjNpUxEEyZ7OSjt09VoTMuepZd9wPmLCv0b+jFrk5BwQG9gpDzTD7vZ0Un1g1lGD23K801tvMRue/SO/KmOyeYrqd6o7MEFGb22qmmVoid/hqKLQFOxt/5HYj7fnCzG8EUuA9BvdWmsl4ir8Js="
    file_glob: true
    file: ./output/*
    on:
      condition: $JOB == FLATPAK
      repo: qTox/qTox
      tags: true
    skip_cleanup: true
    draft: true

  # osx binary
  - provider: releases
    token:
      secure: "UAvVIUgfH8VGAzMsKk62yz26oqjNpUxEEyZ7OSjt09VoTMuepZd9wPmLCv0b+jFrk5BwQG9gpDzTD7vZ0Un1g1lGD23K801tvMRue/SO/KmOyeYrqd6o7MEFGb22qmmVoid/hqKLQFOxt/5HYj7fnCzG8EUuA9BvdWmsl4ir8Js="
    file:
      - "./qTox.dmg"
      - "./qTox.dmg.sha256"
    on:
      condition: $TRAVIS_OS_NAME == osx
      repo: qTox/qTox
      tags: true
    skip_cleanup: true
    draft: true

  # Windows Installer 64Bit
  - provider: releases
    token:
      secure: "UAvVIUgfH8VGAzMsKk62yz26oqjNpUxEEyZ7OSjt09VoTMuepZd9wPmLCv0b+jFrk5BwQG9gpDzTD7vZ0Un1g1lGD23K801tvMRue/SO/KmOyeYrqd6o7MEFGb22qmmVoid/hqKLQFOxt/5HYj7fnCzG8EUuA9BvdWmsl4ir8Js="
    file:
      - "./workspace/x86_64/qtox/release/setup-qtox-x86_64-release.exe"
      - "./workspace/x86_64/qtox/release/setup-qtox-x86_64-release.exe.sha256"
    on:
      condition: $WINDOWS_BUILD_ARCH_CACHE_TRICK_VARIABLE == x86_64 && -f /home/travis/build/qTox/qTox/stage3 && -f /home/travis/build/qTox/qTox/release
      repo: qTox/qTox
      tags: true
    skip_cleanup: true
    draft: true

  # Windows Installer 32Bit
  - provider: releases
    token:
      secure: "UAvVIUgfH8VGAzMsKk62yz26oqjNpUxEEyZ7OSjt09VoTMuepZd9wPmLCv0b+jFrk5BwQG9gpDzTD7vZ0Un1g1lGD23K801tvMRue/SO/KmOyeYrqd6o7MEFGb22qmmVoid/hqKLQFOxt/5HYj7fnCzG8EUuA9BvdWmsl4ir8Js="
    file:
      - "./workspace/i686/qtox/release/setup-qtox-i686-release.exe"
      - "./workspace/i686/qtox/release/setup-qtox-i686-release.exe.sha256"
    on:
      condition: $WINDOWS_BUILD_ARCH_CACHE_TRICK_VARIABLE == i686 && -f /home/travis/build/qTox/qTox/stage3 && -f /home/travis/build/qTox/qTox/release
      repo: qTox/qTox
      tags: true
    skip_cleanup: true
    draft: true

after_success:
  - >
    test "$TRAVIS_PULL_REQUEST" == "false"
    && test "$TRAVIS_BRANCH" == "master"
    && test "$JOB" == "build-docs"
    && bash ./.travis/deploy-docs.sh
  - >
    test "$TRAVIS_PULL_REQUEST" == "false"
    && test "$TRAVIS_BRANCH" == "master"
    && test "$JOB" == "build-gitstats"
    && bash ./.travis/deploy-gitstats.sh<|MERGE_RESOLUTION|>--- conflicted
+++ resolved
@@ -146,10 +146,7 @@
           - /opt/build-windows/x86_64
     - stage: "macOS, AppImage and Flatpak"
       os: osx
-<<<<<<< HEAD
-=======
       osx_image: xcode10.2 # macOS 10.14, oldest supported SDK according to https://developer.apple.com/support/xcode/
->>>>>>> c0e9a3b7
       env: JOB=build-osx
       cache:
         timeout: 300 # seconds
