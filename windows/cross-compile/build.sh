--- conflicted
+++ resolved
@@ -134,7 +134,6 @@
                    build-essential \
                    ca-certificates \
                    cmake \
-                   curl \
                    extra-cmake-modules \
                    git \
                    libtool \
@@ -144,10 +143,7 @@
                    tclsh \
                    texinfo \
                    unzip \
-<<<<<<< HEAD
-=======
                    curl \
->>>>>>> c0e9a3b7
                    yasm \
                    zip
 
@@ -1292,14 +1288,11 @@
       $QTOX_PREFIX_DIR
 cp {$OPENSSL_PREFIX_DIR,$SQLCIPHER_PREFIX_DIR,$FFMPEG_PREFIX_DIR,$OPENAL_PREFIX_DIR,$QRENCODE_PREFIX_DIR,$EXIF_PREFIX_DIR,$OPUS_PREFIX_DIR,$SODIUM_PREFIX_DIR,$VPX_PREFIX_DIR,$TOXCORE_PREFIX_DIR}/bin/*.dll $QTOX_PREFIX_DIR
 
-<<<<<<< HEAD
 cp "$SNORE_PREFIX_DIR/bin/libsnore-qt5.dll" $QTOX_PREFIX_DIR
 mkdir -p "$QTOX_PREFIX_DIR/libsnore-qt5"
 cp "$SNORE_PREFIX_DIR/lib/plugins/libsnore-qt5/libsnore_backend_windowstoast.dll" "$QTOX_PREFIX_DIR/libsnore-qt5"
 cp "$SNORE_PREFIX_DIR/bin/SnoreToast.exe" $QTOX_PREFIX_DIR
 
-=======
->>>>>>> c0e9a3b7
 cp /usr/lib/gcc/$ARCH-w64-mingw32/*-posix/libgcc_s_*.dll $QTOX_PREFIX_DIR
 cp /usr/lib/gcc/$ARCH-w64-mingw32/*-posix/libstdc++-6.dll $QTOX_PREFIX_DIR
 cp /usr/$ARCH-w64-mingw32/lib/libwinpthread-1.dll $QTOX_PREFIX_DIR
@@ -1314,20 +1307,13 @@
 fi
 winecfg
 
-<<<<<<< HEAD
 # qtox.exe dll checks (32-bit on i686, 64-bit on x86_64)
-=======
-# dll checks
->>>>>>> c0e9a3b7
 python3 $MINGW_LDD_PREFIX_DIR/bin/mingw-ldd.py $QTOX_PREFIX_DIR/qtox.exe --dll-lookup-dirs $QTOX_PREFIX_DIR ~/.wine/drive_c/windows/system32 > /tmp/$ARCH-qtox-ldd
 find "$QTOX_PREFIX_DIR" -name '*.dll' > /tmp/$ARCH-qtox-dll-find
 # dlls loded at run time that don't showup as a link time dependency
 echo "$QTOX_PREFIX_DIR/libssl-1_1.dll
 $QTOX_PREFIX_DIR/libssl-1_1-x64.dll
-<<<<<<< HEAD
 $QTOX_PREFIX_DIR/libsnore-qt5/libsnore_backend_windowstoast.dll
-=======
->>>>>>> c0e9a3b7
 $QTOX_PREFIX_DIR/iconengines/qsvgicon.dll
 $QTOX_PREFIX_DIR/imageformats/qgif.dll
 $QTOX_PREFIX_DIR/imageformats/qico.dll
@@ -1363,7 +1349,6 @@
 done < /tmp/$ARCH-qtox-dll-find
 
 
-<<<<<<< HEAD
 # SnoreToast.exe dll checks (always 32-bit)
 if [[ "$ARCH" == "i686" ]]
 then
@@ -1384,8 +1369,6 @@
 fi
 
 
-=======
->>>>>>> c0e9a3b7
 # Run tests (only on Travis)
 set +u
 if [[ -n "$TRAVIS_CI_STAGE" ]]
