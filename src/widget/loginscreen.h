--- conflicted
+++ resolved
@@ -47,12 +47,6 @@
     void createNewProfile(QString name, const QString& pass);
     void loadProfile(QString name, const QString& pass);
 
-<<<<<<< HEAD
-protected:
-    void closeEvent(QCloseEvent* event) final;
-
-=======
->>>>>>> 1a726b54
 public slots:
     void onProfileLoaded();
     void onProfileLoadFailed();
