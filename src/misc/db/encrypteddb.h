/*
    Copyright (C) 2014 by Project Tox <https://tox.im>

    This file is part of qTox, a Qt-based graphical interface for Tox.

    This program is libre software: you can redistribute it and/or modify
    it under the terms of the GNU General Public License as published by
    the Free Software Foundation, either version 3 of the License, or
    (at your option) any later version.
    This program is distributed in the hope that it will be useful,
    but WITHOUT ANY WARRANTY; without even the implied warranty of
    MERCHANTABILITY or FITNESS FOR A PARTICULAR PURPOSE.

    See the COPYING file for more details.
*/

#ifndef ENCRYPTEDDB_H
#define ENCRYPTEDDB_H

#include "plaindb.h"

#include <QList>
#include <QFile>

class EncryptedDb : public PlainDb
{
public:
    EncryptedDb(const QString& fname);
    virtual ~EncryptedDb();

    virtual QSqlQuery exec(const QString &query);
    virtual bool save();

private:
<<<<<<< HEAD
    QList<QString> decryptFile();
=======
    QByteArray encrypt(QByteArray data);
    QByteArray decrypt(QByteArray data);

    bool pullFileContent();
>>>>>>> 1ce4820a
    void appendToEncrypted(const QString &sql);

    QFile encrFile;

    qint64 plainChunkSize;
    qint64 encryptedChunkSize;
    qint64 chunkPosition;
    QByteArray buffer;
};

#endif // ENCRYPTEDDB_H<|MERGE_RESOLUTION|>--- conflicted
+++ resolved
@@ -32,14 +32,7 @@
     virtual bool save();
 
 private:
-<<<<<<< HEAD
-    QList<QString> decryptFile();
-=======
-    QByteArray encrypt(QByteArray data);
-    QByteArray decrypt(QByteArray data);
-
     bool pullFileContent();
->>>>>>> 1ce4820a
     void appendToEncrypted(const QString &sql);
 
     QFile encrFile;
