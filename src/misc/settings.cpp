--- conflicted
+++ resolved
@@ -195,16 +195,6 @@
         splitterState = s.value("splitterState", QByteArray()).toByteArray();
     s.endGroup();
 
-<<<<<<< HEAD
-    s.beginGroup("Privacy");
-        typingNotification = s.value("typingNotification", true).toBool();
-        enableLogging = s.value("enableLogging", false).toBool();
-        encryptLogs = s.value("encryptLogs", false).toBool();
-        encryptTox = s.value("encryptTox", false).toBool();
-    s.endGroup();
-
-=======
->>>>>>> de6a443f
     s.beginGroup("Audio");
         inDev = s.value("inDev", "").toString();
         outDev = s.value("outDev", "").toString();
