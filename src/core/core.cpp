--- conflicted
+++ resolved
@@ -79,35 +79,7 @@
     }
 }
 
-<<<<<<< HEAD
 bool parseErr(Tox_Err_Friend_Send_Message error, int line)
-=======
-bool parseToxErrBootstrap(Tox_Err_Bootstrap error)
-{
-    switch(error) {
-    case TOX_ERR_BOOTSTRAP_OK:
-        return true;
-
-    case TOX_ERR_BOOTSTRAP_NULL:
-        qCritical() << "null argument when not expected";
-        return false;
-
-    case TOX_ERR_BOOTSTRAP_BAD_HOST:
-        qCritical() << "Could not resolve hostname, or invalid IP address";
-        return false;
-
-    case TOX_ERR_BOOTSTRAP_BAD_PORT:
-        qCritical() << "out of range port";
-        return false;
-
-    default:
-        qCritical() << "Unknown Tox_Err_bootstrap error code:" << error;
-        return false;
-    }
-}
-
-bool parseFriendSendMessageError(Tox_Err_Friend_Send_Message error)
->>>>>>> c20e1c20
 {
     switch (error) {
     case TOX_ERR_FRIEND_SEND_MESSAGE_OK:
@@ -834,21 +806,10 @@
 
         Tox_Err_Bootstrap error;
         tox_bootstrap(tox.get(), address.constData(), dhtServer.port, pkPtr, &error);
-<<<<<<< HEAD
-        if (!PARSE_ERR(error)) {
-            qDebug() << "Error bootstrapping from " + dhtServer.name;
-        }
+        PARSE_ERR(error);
 
         tox_add_tcp_relay(tox.get(), address.constData(), dhtServer.port, pkPtr, &error);
-        if (!PARSE_ERR(error)) {
-            qDebug() << "Error adding TCP relay from " + dhtServer.name;
-        }
-=======
-        parseToxErrBootstrap(error);
-
-        tox_add_tcp_relay(tox.get(), address.constData(), dhtServer.port, pkPtr, &error);
-        parseToxErrBootstrap(error);
->>>>>>> c20e1c20
+        PARSE_ERR(error);
 
         ++j;
         ++i;
